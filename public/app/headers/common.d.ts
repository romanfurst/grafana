--- conflicted
+++ resolved
@@ -73,13 +73,12 @@
   export default d3;
 }
 
-<<<<<<< HEAD
 declare module 'gridstack' {
   var gridstack: any;
   export default gridstack;
-=======
+}
+
 declare module 'gemini-scrollbar' {
   var d3: any;
   export default d3;
->>>>>>> 11f6c4eb
 }