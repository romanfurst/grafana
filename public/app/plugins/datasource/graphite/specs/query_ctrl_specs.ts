--- conflicted
+++ resolved
@@ -219,19 +219,11 @@
     });
 
     it('should update functions', function() {
-<<<<<<< HEAD
-      expect(ctx.ctrl.getSeriesByTagFuncIndex()).to.be(0);
-    });
-
-    it('should update seriesByTagUsed flag', function() {
-      expect(ctx.ctrl.seriesByTagUsed).to.be(true);
-=======
       expect(ctx.ctrl.queryModel.getSeriesByTagFuncIndex()).to.be(0);
     });
 
     it('should update seriesByTagUsed flag', function() {
       expect(ctx.ctrl.queryModel.seriesByTagUsed).to.be(true);
->>>>>>> ac2e72f2
     });
 
     it('should update target', function() {
@@ -255,11 +247,7 @@
         {key: 'tag1', operator: '=', value: 'value1'},
         {key: 'tag2', operator: '!=~', value: 'value2'}
       ];
-<<<<<<< HEAD
-      expect(ctx.ctrl.tags).to.eql(expected);
-=======
       expect(ctx.ctrl.queryModel.tags).to.eql(expected);
->>>>>>> ac2e72f2
     });
 
     it('should add plus button', function() {
@@ -279,11 +267,7 @@
       const expected = [
         {key: 'tag1', operator: '=', value: 'select tag value'}
       ];
-<<<<<<< HEAD
-      expect(ctx.ctrl.tags).to.eql(expected);
-=======
       expect(ctx.ctrl.queryModel.tags).to.eql(expected);
->>>>>>> ac2e72f2
     });
 
     it('should update target', function() {
@@ -305,11 +289,7 @@
         {key: 'tag1', operator: '=', value: 'new_value'},
         {key: 'tag2', operator: '!=~', value: 'value2'}
       ];
-<<<<<<< HEAD
-      expect(ctx.ctrl.tags).to.eql(expected);
-=======
       expect(ctx.ctrl.queryModel.tags).to.eql(expected);
->>>>>>> ac2e72f2
     });
 
     it('should update target', function() {
@@ -330,11 +310,7 @@
       const expected = [
         {key: 'tag2', operator: '!=~', value: 'value2'}
       ];
-<<<<<<< HEAD
-      expect(ctx.ctrl.tags).to.eql(expected);
-=======
       expect(ctx.ctrl.queryModel.tags).to.eql(expected);
->>>>>>> ac2e72f2
     });
 
     it('should update target', function() {
